import { useState, useEffect, useRef } from 'react';
import Card from '@App/components/atoms/Card';
import AuthGuard from '@App/lib/auth/AuthGuard';
import { useReactMediaRecorder } from 'react-media-recorder';
import StorageService from '@App/lib/storage/StorageService';
import { v4 as uuidv4 } from 'uuid';
import styles from '@App/styles/VideoPage.module.scss';
import axios from 'axios';
import SelectQuestionSetCard from '@App/components/organisms/SelectQuestionSetCard';
import CircularProgressWithLabel from '@App/components/organisms/CircularProgressWithLabel';
import InterviewService from '@App/lib/interview/InterviewService';

export default function VideoPage() {
  const { currentUser } = useAuthContext();
  const [isLocked, setIsLocked] = useState<any>(false);
  const [questions, setQuestions] = useState<any[]>([]);
  const [showQuestions, setShowQuestions] = useState<any>(true);
  const [wasRecording, setWasRecording] = useState<any>(false);
  const videoRef = useRef<HTMLVideoElement>(null);
  const { status, startRecording, stopRecording, mediaBlobUrl, previewStream } =
    useReactMediaRecorder({ video: true });

  const [aggregateScore, setAggregateScore] = useState(0);
  const [jobId, setJobId] = useState('');
  const [feedback, setFeedback] = useState<any>([]);
  const [bigFive, setBigFive] = useState<any>({});

  const saveRecording = async () => {
    const getFile = async () => {
      const url = mediaBlobUrl ? mediaBlobUrl : '';
      let blob = await fetch(url).then((res) => res.blob());
      // const blob = new Blob([data as BlobPart], {
      // type: 'application/vnd.openxmlformats-officedocument.spreadsheetml.sheet',
      // });
      // const blobPart = new Blob([blob as BlobPart]);
      return new File([blob], 'video.mp4');
    };
    const file = await getFile();


    const url = (await StorageService.uploadAnswerVideo(file, uuidv4())) as any;
    const dlURL = await StorageService.getDownloadUrlFromVideoUrlRef(
      'gs://' + url.ref._location.bucket + '/' + url.ref._location.path
    );
    try {
      const response = await axios.post('http://localhost:8000/predict', {
        videoUrl: dlURL,
      });
<<<<<<< HEAD
	  setJobId(response.data.message.split(' ')[1]);
=======
      console.log(response);
      setJobId(response.data.message.split(' ')[1]);
>>>>>>> 48c93e50
    } catch (e) {
      console.log(e);
    }

  };

  const getResults = async () => {
    console.log(jobId);
    try {
      const response = await axios.get(
        'http://localhost:8000/results/' + jobId
      );
<<<<<<< HEAD
	  if(response.data.result) {
	  	setAggregateScore(response.data.result.evaluation.aggregateScore);
		InterviewService.create({

		})
	  }
=======
      console.log(response);
      if (response.data.result) {
        setAggregateScore(response.data.result.evaluation.aggregateScore);
        setBigFive(response.data.result.evaluation.bigFive);
        // Now need to give feedback based on Big Five Score
        let userFeedback = [];
        // Openness feedback
        if (response.data.result.evaluation.bigFive.o < -3) {
          userFeedback.push(
            'With an Openness score less that -3, you are more likely to stick to your routines, avoid change and follow a traditional thought process.'
          );
        } else if (
          -3 <= response.data.result.evaluation.bigFive.o &&
          response.data.result.evaluation.bigFive.o <= 3
        ) {
          userFeedback.push(
            'With an Openness score between -3 and 3, you are somewhat open to new experiences and creative, but you still enjoy some structure and consistency.'
          );
        } else if (response.data.result.evaluation.bigFive.o > 3) {
          userFeedback.push(
            'With an Openness score greater that 3, you likely enjoy trying new things, are creative and imaginative and can easily think about problems in different ways.'
          );
        }

        // Conscientiousness feedback
        if (response.data.result.evaluation.bigFive.c < -3) {
          userFeedback.push(
            'With a Conscientiousness score less that -3, you are likely less organized and more willing to finish tasks at the last minute.'
          );
        } else if (
          -3 <= response.data.result.evaluation.bigFive.c &&
          response.data.result.evaluation.bigFive.c <= 3
        ) {
          userFeedback.push(
            'With a Conscientiousness score between -3 and 3, you accept some level of order, but also like doing some things at your own pace.'
          );
        } else if (response.data.result.evaluation.bigFive.c > 3) {
          userFeedback.push(
            'With a Conscientiousness score greater that 3, you are always prepared, keep things in order and are very goal driven.'
          );
        }

        // Extraversion feedback
        if (response.data.result.evaluation.bigFive.e < -3) {
          userFeedback.push(
            'With an Extraversion score less that -3, you may struggle to socialize and prefer keeping to yourself.'
          );
        } else if (
          -3 <= response.data.result.evaluation.bigFive.e &&
          response.data.result.evaluation.bigFive.e <= 3
        ) {
          userFeedback.push(
            'With an Extraversion score between -3 and 3, you enjoy your personal time but also like the occasional exciting activity or large gathering.'
          );
        } else if (response.data.result.evaluation.bigFive.e > 3) {
          userFeedback.push(
            'With an Extraversion score greater that 3, you live for excitement and like to be around others. You recharge with others rather than without them.'
          );
        }

        // Agreeableness feedback
        if (response.data.result.evaluation.bigFive.a < -3) {
          userFeedback.push(
            'With an Agreeableness score less that -3, you likely focus more on yourself and care less about how others feel about you.'
          );
        } else if (
          -3 <= response.data.result.evaluation.bigFive.a &&
          response.data.result.evaluation.bigFive.a <= 3
        ) {
          userFeedback.push(
            'With an Agreeableness score between -3 and 3, you are willing to help others and care about them, but stil prioritize yourself'
          );
        } else if (response.data.result.evaluation.bigFive.a > 3) {
          userFeedback.push(
            'With an Agreeableness score greater that 3, you care about others, are always ready to help them and see the best in them'
          );
        }

        // Neuroticism feedback
        if (response.data.result.evaluation.bigFive.n < -3) {
          userFeedback.push(
            'With a Neuroticism score less that -3, you are able to remain calm even in high stress situations. You also remain optimistic and do not worry so much.'
          );
        } else if (
          -3 <= response.data.result.evaluation.bigFive.n &&
          response.data.result.evaluation.bigFive.n <= 3
        ) {
          userFeedback.push(
            'With a Neuroticism score between -3 and 3, you have some confidence in yourself and can stay calm in somewhat stressful situations, but still carry self doubts.'
          );
        } else if (response.data.result.evaluation.bigFive.n > 3) {
          userFeedback.push(
            'With a Neuroticism score greater that 3, you may be very insecure and get stressed out easily, and you tend to blame yourself when things go wrong.'
          );
        }

        // Output the feedback on the screen for the user
        setFeedback(userFeedback);
        console.log(userFeedback);
      } else {
        alert(
          'The results are not ready yet. Please try again in a minute or so'
        );
      }
>>>>>>> 48c93e50
    } catch (e) {
    }
  };

  useEffect(() => {
    if (videoRef.current && previewStream) {
      videoRef.current.srcObject = previewStream;
    }
  }, [previewStream]);

  return (
    <AuthGuard>
      <div>
        {/* <p className={styles.thing}>{status}</p> */}
        <div className={styles.videoBox}>
          <video src={mediaBlobUrl!} controls />
          <video ref={videoRef} controls autoPlay />
        </div>
        <div className={styles.buttonBox}>
          <button
            onClick={() => {
              setIsLocked(true);
              setWasRecording(true);
              startRecording();
            }}>
            Start Recording
          </button>
          <button
            onClick={() => {
              setIsLocked(false);
              if (wasRecording) {
                setQuestions([]);
                setShowQuestions(false);
                setWasRecording(false);
              }
              stopRecording();
            }}>
            Stop Recording
          </button>
          {mediaBlobUrl && (
            <button onClick={saveRecording}>Save Recording</button>
          )}
          <button onClick={getResults}>Get Results</button>
          <p>Most Recent Score: </p>
          {aggregateScore !== 0 && (
            <CircularProgressWithLabel value={aggregateScore} />
          )}
        </div>
      </div>
      <SelectQuestionSetCard
        isLocked={isLocked}
        setIsLocked={setIsLocked}
        questions={questions}
        setQuestions={setQuestions}
        showQuestions={showQuestions}
        setShowQuestions={setShowQuestions}
      />
      {feedback.length !== 0 && Object.keys(bigFive).length !== 0 && (
        <div>
          <Card title='Big Five Score'>
            <p>Openness Score: {bigFive.o}</p>
            <p>Conscientiousness Score: {bigFive.c}</p>
            <p>Extraversion Score: {bigFive.e}</p>
            <p>Agreeableness Score: {bigFive.a}</p>
            <p>Neuroticism Score: {bigFive.n}</p>
          </Card>
          <Card title='Big Five Feedback'>
            {feedback.map((thisFeedback: string) => {
              return <p>{thisFeedback}</p>;
            })}
          </Card>
        </div>
      )}
    </AuthGuard>
  );
}<|MERGE_RESOLUTION|>--- conflicted
+++ resolved
@@ -46,12 +46,7 @@
       const response = await axios.post('http://localhost:8000/predict', {
         videoUrl: dlURL,
       });
-<<<<<<< HEAD
 	  setJobId(response.data.message.split(' ')[1]);
-=======
-      console.log(response);
-      setJobId(response.data.message.split(' ')[1]);
->>>>>>> 48c93e50
     } catch (e) {
       console.log(e);
     }
@@ -64,14 +59,6 @@
       const response = await axios.get(
         'http://localhost:8000/results/' + jobId
       );
-<<<<<<< HEAD
-	  if(response.data.result) {
-	  	setAggregateScore(response.data.result.evaluation.aggregateScore);
-		InterviewService.create({
-
-		})
-	  }
-=======
       console.log(response);
       if (response.data.result) {
         setAggregateScore(response.data.result.evaluation.aggregateScore);
@@ -176,7 +163,6 @@
           'The results are not ready yet. Please try again in a minute or so'
         );
       }
->>>>>>> 48c93e50
     } catch (e) {
     }
   };
