--- conflicted
+++ resolved
@@ -1,260 +1,145 @@
-<<<<<<< HEAD
-"""
-Main Flask application as well as routes of the app.
-"""
-import uuid
-import redis
-from threading import Thread
-from rq import Queue
-from flask import Flask, jsonify, request
-from flask_cors import CORS
-from helpers.download_url import download_video_link
-from helpers.score import create_answer
-from db_monitor import poll_connection
-
-from models.BigFiveScores import BigFiveScores
-from models.StarMethod import predict_star_scores, percentageFeedback
-# initalize the Flask object
-app = Flask(__name__)
-CORS(app)
-r = redis.Redis()
-q = Queue(connection=r)
-
-
-@app.before_first_request
-def launch_polling_script():
-    Thread(target=poll_connection, args=(r,), daemon=True).start()
-    print("Launched polling script in different thread.")
-
-@app.route("/predict", methods=["POST"])
-def predict():
-    """
-    POST route that returns total text, audio and video predictions.
-    """
-    req = request.get_json()
-    print(req);
-	# video_url, user_id, interview_id, question_id, answer_id = (
-    #     req["videoUrl"],
-    #     req["userId"],
-    #     req["interviewId"],
-    #     req["questionId"],
-    #     req["answerId"],
-    # )
-    # if (
-    #     not video_url
-    #     or not user_id
-    #     or not interview_id
-    #     or not question_id
-    #     or not answer_id
-    # ):
-    #     return jsonify(errors="Required fields not in request body.")
-    # print(video_url)
-    # download = download_video_link(video_url)
-    # print('download successful!!')
-    # if "errors" in download:
-    #     return jsonify(message="Download failed.", errors=str(download["errors"]))
-
-    content = {
-        "fname": "video.mp4",
-        "rename": str(uuid.uuid4()) + ".mp3",
-        # "user_id": user_id,
-        # "interview_id": interview_id,
-        # "question_id": question_id,
-        # "answer_id": answer_id,
-    }
-    job = q.enqueue(create_answer, content)
-    message = "Task " + str(job.id) + " added to queue at " + str(job.enqueued_at) + "."
-    return jsonify(message=message)
-
-@app.route('/big-five-feedback', methods=['POST'])
-def get_big_five_feedback():
-    data = request.get_json()
-    scores = data
-    big_five = BigFiveScores(
-        scores['o'],
-        scores['c'],
-        scores['e'],
-        scores['a'],
-        scores['n']
-    )
-
-    user_feedback = [] 
-
-    # Ensure the correct mapping of traits to their attributes
-    for trait, attr in zip(['openness', 'conscientiousness', 'extraversion', 'agreeableness', 'neuroticism'], ['o', 'c', 'e', 'a', 'n']):
-        trait_level = big_five.determine_level(getattr(big_five, attr))
-        user_feedback.append(BigFiveScores.FEEDBACK[trait][trait_level])
-        
-
-    return jsonify({'feedback': user_feedback})
-
-@app.route('/star-feedback', methods=['POST'])
-def get_star_feedback():
-    """
-    POST route that returns STAR feedback. Percentages of each part of the STAR method. And the breakdown of each sentence. 
-    """
-    # takes in evaluation.text_analysis.output_text
-    data = request.get_json()
-    star_scores = predict_star_scores(data)
-    percentages = star_scores["percentages"]
-    feedback = percentageFeedback(percentages)
-    
-    return jsonify({'feedback': feedback, "fufilledStar": star_scores["fufilledStar"]}) 
-
-@app.route("/", methods=["GET"])
-def index():
-    """
-    Home route.
-    """
-    return "Welcome to the ML API for Digital Coach 2222"
-
-
-if __name__ == "___main__":
-    app.run(debug=True, host="0.0.0.0")
-=======
-"""
-Main Flask application as well as routes of the app.
-"""
-import uuid
-import redis
-from threading import Thread
-from rq import Queue
-from flask import Flask, jsonify, request
-from flask_cors import CORS
-from helpers.download_url import download_video
-from helpers.score import create_answer
-from db_monitor import poll_connection
-import ffmpeg
-import json
-
-from models.BigFiveScores import BigFiveScores
-from models.StarMethod import predict_star_scores, percentageFeedback
-# initalize the Flask object
-app = Flask(__name__)
-CORS(app)
-r = redis.Redis()
-q = Queue(connection=r)
-
-
-@app.before_first_request
-def launch_polling_script():
-    Thread(target=poll_connection, args=(r,), daemon=True).start()
-    print("Launched polling script in different thread.")
-
-@app.route("/results/<job_id>", methods=["GET"])
-def get_results(job_id):
-    """
-    GET route that returns results of a job.
-    """
-    # Fetch job status from Redis hash
-    job_status = r.hget(f"rq:job:{job_id}", "status")
-    if job_status is None:
-        return jsonify(message="Job not found.") 
-    # Decode the job status
-    job_status = job_status.decode("utf-8") 
-    if job_status == "finished":
-        # Fetch job result from Redis hash
-        result = r.hget(f"rq:job:{job_id}", "result")
-        if result is None:
-            return jsonify(message="Job result not found.") 
-        # Decode and process the result
-        try:
-            result = result.decode("utf-8")  # Decode bytes to string
-            print(f"Raw result: {result}") 
-            e_result = eval(result)  # Caution: Evaluate the result
-            json_string = json.dumps(e_result)  # Serialize as JSON string
-            return jsonify(result=json.loads(json_string))  # Parse and return JSON
-        except Exception as e:
-            return jsonify(message="Error processing job result.", error=str(e))
-    else:
-        return jsonify(message="Job has not finished yet.")
-
-@app.route("/predict", methods=["POST"])
-def predict():
-    """
-    POST route that returns total text, audio and video predictions.
-    """
-    req = request.get_json() # Video URL  
-    # Download the video from the firebase URL 
-    video_url = req['videoUrl'] 
-    if not video_url:
-        return jsonify(errors="Required fields not in request body.") 
-    print("About to download video") 
-    download_video(video_url) # Download video from URL, returns path to video  
-    input_path = "data/video.mp4" 
-    output_path = "data/output.mp4" 
-    try:
-        input_stream = ffmpeg.input(input_path)
-        audio_stream = input_stream.audio
-        video_stream = input_stream.video.filter('fps', fps=30, round='up')
-        output_stream = ffmpeg.output(video_stream, audio_stream, output_path)
-        ffmpeg.run(output_stream)
-    except Exception as e:
-        return {"errors": e}
-    content = {
-        "fname": "output.mp4",
-        "rename": str(uuid.uuid4()) + ".mp3" 
-    }
-    job = q.enqueue(create_answer, content)
-    message = "Task " + str(job.get_id()) + " added to queue at " + str(job.enqueued_at) + "." 
-    print("this is the returned job id", job.get_id())
-    print("this is the stringified jobid", message.split(" ")[1])
-    result = job.latest_result(timeout=600) 
-    if result.type == result.Type.SUCCESSFUL:
-        print("Return Value", result.return_value) 
-        job_key = f"rq:job:{job.get_id()}" 
-        r.hset(job_key, "result", result.return_value)
-        print(f"Result stored in {job_key}.") 
-        print("this is the returned job id", job.get_id())
-        print("this is the stringified jobid", message.split(" ")[1])
-    return jsonify(message=message) 
-	
-
-@app.route('/big-five-feedback', methods=['POST'])
-def get_big_five_feedback():
-    data = request.get_json()
-    scores = data
-    big_five = BigFiveScores(
-        scores['o'],
-        scores['c'],
-        scores['e'],
-        scores['a'],
-        scores['n']
-    )
-
-    user_feedback = [] 
-
-    # Ensure the correct mapping of traits to their attributes
-    for trait, attr in zip(['openness', 'conscientiousness', 'extraversion', 'agreeableness', 'neuroticism'], ['o', 'c', 'e', 'a', 'n']):
-        trait_level = big_five.determine_level(getattr(big_five, attr))
-        user_feedback.append(BigFiveScores.FEEDBACK[trait][trait_level])
-        
-
-    return jsonify({'feedback': user_feedback})
-
-@app.route('/star-feedback', methods=['POST'])
-def get_star_feedback():
-    """
-    POST route that returns STAR feedback. Percentages of each part of the STAR method. And the breakdown of each sentence. 
-    """
-    # takes in evaluation.text_analysis.output_text
-    data = request.get_json()
-    star_scores = predict_star_scores(data)
-    percentages = star_scores["percentages"]
-    feedback = percentageFeedback(percentages)
-    
-    return jsonify({'feedback': feedback, "fufilledStar": star_scores["fufilledStar"]}) 
-
-@app.route("/", methods=["GET"])
-def index():
-    """
-    Home route.
-    """
-    return "Welcome to the ML API for Digital Coach ayayay"
-
-
-if __name__ == "___main__":
-    app.run(debug=True, host="0.0.0.0")
-
-
->>>>>>> 999e108e
+"""
+Main Flask application as well as routes of the app.
+"""
+import uuid
+import redis
+from threading import Thread
+from rq import Queue
+from flask import Flask, jsonify, request
+from flask_cors import CORS
+from helpers.download_url import download_video
+from helpers.score import create_answer
+from db_monitor import poll_connection
+import ffmpeg
+import json
+
+from models.BigFiveScores import BigFiveScores
+from models.StarMethod import predict_star_scores, percentageFeedback
+# initalize the Flask object
+app = Flask(__name__)
+CORS(app)
+r = redis.Redis()
+q = Queue(connection=r)
+
+
+@app.before_first_request
+def launch_polling_script():
+    Thread(target=poll_connection, args=(r,), daemon=True).start()
+    print("Launched polling script in different thread.")
+
+@app.route("/results/<job_id>", methods=["GET"])
+def get_results(job_id):
+    """
+    GET route that returns results of a job.
+    """
+    # Fetch job status from Redis hash
+    job_status = r.hget(f"rq:job:{job_id}", "status")
+    if job_status is None:
+        return jsonify(message="Job not found.") 
+    # Decode the job status
+    job_status = job_status.decode("utf-8") 
+    if job_status == "finished":
+        # Fetch job result from Redis hash
+        result = r.hget(f"rq:job:{job_id}", "result")
+        if result is None:
+            return jsonify(message="Job result not found.") 
+        # Decode and process the result
+        try:
+            result = result.decode("utf-8")  # Decode bytes to string
+            print(f"Raw result: {result}") 
+            e_result = eval(result)  # Caution: Evaluate the result
+            json_string = json.dumps(e_result)  # Serialize as JSON string
+            return jsonify(result=json.loads(json_string))  # Parse and return JSON
+        except Exception as e:
+            return jsonify(message="Error processing job result.", error=str(e))
+    else:
+        return jsonify(message="Job has not finished yet.")
+
+@app.route("/predict", methods=["POST"])
+def predict():
+    """
+    POST route that returns total text, audio and video predictions.
+    """
+    req = request.get_json() # Video URL  
+    # Download the video from the firebase URL 
+    video_url = req['videoUrl'] 
+    if not video_url:
+        return jsonify(errors="Required fields not in request body.") 
+    print("About to download video") 
+    download_video(video_url) # Download video from URL, returns path to video  
+    input_path = "data/video.mp4" 
+    output_path = "data/output.mp4" 
+    try:
+        input_stream = ffmpeg.input(input_path)
+        audio_stream = input_stream.audio
+        video_stream = input_stream.video.filter('fps', fps=30, round='up')
+        output_stream = ffmpeg.output(video_stream, audio_stream, output_path)
+        ffmpeg.run(output_stream)
+    except Exception as e:
+        return {"errors": e}
+    content = {
+        "fname": "output.mp4",
+        "rename": str(uuid.uuid4()) + ".mp3" 
+    }
+    job = q.enqueue(create_answer, content)
+    message = "Task " + str(job.get_id()) + " added to queue at " + str(job.enqueued_at) + "." 
+    print("this is the returned job id", job.get_id())
+    print("this is the stringified jobid", message.split(" ")[1])
+    result = job.latest_result(timeout=600) 
+    if result.type == result.Type.SUCCESSFUL:
+        print("Return Value", result.return_value) 
+        job_key = f"rq:job:{job.get_id()}" 
+        r.hset(job_key, "result", result.return_value)
+        print(f"Result stored in {job_key}.") 
+        print("this is the returned job id", job.get_id())
+        print("this is the stringified jobid", message.split(" ")[1])
+    return jsonify(message=message) 
+	
+
+@app.route('/big-five-feedback', methods=['POST'])
+def get_big_five_feedback():
+    data = request.get_json()
+    scores = data
+    big_five = BigFiveScores(
+        scores['o'],
+        scores['c'],
+        scores['e'],
+        scores['a'],
+        scores['n']
+    )
+
+    user_feedback = [] 
+
+    # Ensure the correct mapping of traits to their attributes
+    for trait, attr in zip(['openness', 'conscientiousness', 'extraversion', 'agreeableness', 'neuroticism'], ['o', 'c', 'e', 'a', 'n']):
+        trait_level = big_five.determine_level(getattr(big_five, attr))
+        user_feedback.append(BigFiveScores.FEEDBACK[trait][trait_level])
+        
+
+    return jsonify({'feedback': user_feedback})
+
+@app.route('/star-feedback', methods=['POST'])
+def get_star_feedback():
+    """
+    POST route that returns STAR feedback. Percentages of each part of the STAR method. And the breakdown of each sentence. 
+    """
+    # takes in evaluation.text_analysis.output_text
+    data = request.get_json()
+    star_scores = predict_star_scores(data)
+    percentages = star_scores["percentages"]
+    feedback = percentageFeedback(percentages)
+    
+    return jsonify({'feedback': feedback, "fufilledStar": star_scores["fufilledStar"]}) 
+
+@app.route("/", methods=["GET"])
+def index():
+    """
+    Home route.
+    """
+    return "Welcome to the ML API for Digital Coach ayayay"
+
+
+if __name__ == "___main__":
+    app.run(debug=True, host="0.0.0.0")
+
+