--- conflicted
+++ resolved
@@ -1,142 +1,139 @@
-import os
-import time
-import pickle
-import requests
-from fer import Video, FER
-from dotenv import load_dotenv
-from configs.definitions import ROOT_DIR
-from helpers.av_processing import read_audio_file
-from urllib.parse import urlparse
-import transformers
-import json
-
-TEXT_MODEL = pickle.load(open("models/text_model.pkl", "rb"))
-TFIDF_MODEL = pickle.load(open("models/tfidf_model.pkl", "rb"))
-LABEL_MAPPING = json.load(open("models/label_mapping.json", "r")) 
-STAR_MODEL, STAR_TOKENIZER = pickle.load(open("models/model_tokenizer.pkl", "rb"))
-
-env_path = os.path.join(ROOT_DIR, ".env")
-load_dotenv(env_path)
-
-# Use fer to detect emotions in a video
-def detect_emotions(video_fname, freq=10):
-    videofile_path = os.path.join(ROOT_DIR, "data", video_fname)
-    print(videofile_path)
-
-    face_detection = FER(mtcnn=True)
-    try:
-        input_video = Video(videofile_path)
-        processed_data = input_video.analyze(
-            face_detection, display=False, frequency=freq
-        )
-        vid_df = input_video.to_pandas(processed_data)
-        vid_df = input_video.get_first_face(vid_df)
-        vid_df = input_video.get_emotions(vid_df)
-        sum_emotions = {
-            "angry": sum(vid_df.angry),
-            "disgust": sum(vid_df.disgust),
-            "fear": sum(vid_df.fear),
-            "happy": sum(vid_df.happy),
-            "sad": sum(vid_df.sad),
-            "surprise": sum(vid_df.surprise),
-            "neutral": sum(vid_df.neutral),
-        }
-        timelines = {
-            "angry": list(vid_df.loc[:, "angry"]),
-            "disgust": list(vid_df.loc[:, "disgust"]),
-            "fear": list(vid_df.loc[:, "fear"]),
-            "happy": list(vid_df.loc[:, "happy"]),
-            "sad": list(vid_df.loc[:, "sad"]),
-            "surprise": list(vid_df.loc[:, "surprise"]),
-            "neutral": list(vid_df.loc[:, "neutral"]),
-        }
-        response = {
-            "total_frames": len(list(vid_df.loc[:, "angry"])),
-            "frame_inference_rate": freq,
-            "emotion_sums": sum_emotions,
-            "timeline": timelines,
-        }
-        return response
-    except OSError as exception:
-        return {"errors": str(exception)}
-
-
-def detect_audio_sentiment(fname):
-    """
-    Detects audio sentiment using AssemblyAI API
-    """
-<<<<<<< HEAD
-=======
-    print(f"Starting sentiment detection for file: {fname}")
-    
->>>>>>> 999e108e
-    headers = {
-        "authorization": os.getenv("AAPI_KEY"),
-        "content-type": "application/json",
-    }
-    print(f"Headers: {headers}")
-    
-    try:
-        res_upload = requests.post(
-            os.getenv("UPLOAD_ENDPOINT"), headers=headers, data=read_audio_file(fname)
-        )
-        print(f"Upload response: {res_upload.status_code}, {res_upload.text}")
-        
-        upload_url = res_upload.json().get("upload_url")
-        print(f"Upload URL: {upload_url}")
-        
-        if not upload_url:
-            print("Error: No upload URL returned")
-            return {"errors": "No upload URL returned"}
-        
-        res_transcript = requests.post(
-            os.getenv("TRANSCRIPT_ENDPOINT"),
-            headers=headers,
-            json={
-                "audio_url": upload_url,
-                "sentiment_analysis": True,
-                "auto_highlights": True,
-                "iab_categories": True,
-            },
-        )
-        print(f"Transcript response: {res_transcript.status_code}, {res_transcript.text}")
-
-        transcript_id = res_transcript.json().get("id")
-        print(f"Transcript ID: {transcript_id}")
-        
-        if not transcript_id:
-            print("Error: No transcript ID returned")
-            return {"errors": "No transcript ID returned"}
-        
-        polling_endpoint = os.getenv("TRANSCRIPT_ENDPOINT") + "/" + transcript_id
-        print(f"Polling endpoint: {polling_endpoint}")
-        
-        status = ""
-        while status != "completed":
-            response_result = requests.get(polling_endpoint, headers=headers)
-            status = response_result.json().get("status")
-            print(f"Polling status: {status}")
-            
-            if status == "error":
-                print("Error reached during polling")
-                return {"errors": "Status error reached"}
-            elif status != "completed":
-                time.sleep(10)
-
-        if status == "completed":
-            sentiment_results = response_result.json().get("sentiment_analysis_results")
-            highlights_results = response_result.json().get("auto_highlights_result")
-            iab_results = response_result.json().get("iab_categories_result")
-            response = {
-                "sentiment_analysis": sentiment_results,
-                "highlights": highlights_results,
-                "iab_results": iab_results,
-            }
-            print(f"Final response: {response}")
-            return response
-
-    except Exception as e:
-        print(f"Exception occurred: {e}")
-        return {"errors": str(e)}
-
-    return {"errors": "Unexpected error"}
+import os
+import time
+import pickle
+import requests
+from fer import Video, FER
+from dotenv import load_dotenv
+from configs.definitions import ROOT_DIR
+from helpers.av_processing import read_audio_file
+from urllib.parse import urlparse
+import transformers
+import json
+
+TEXT_MODEL = pickle.load(open("models/text_model.pkl", "rb"))
+TFIDF_MODEL = pickle.load(open("models/tfidf_model.pkl", "rb"))
+LABEL_MAPPING = json.load(open("models/label_mapping.json", "r")) 
+STAR_MODEL, STAR_TOKENIZER = pickle.load(open("models/model_tokenizer.pkl", "rb"))
+
+env_path = os.path.join(ROOT_DIR, ".env")
+load_dotenv(env_path)
+
+# Use fer to detect emotions in a video
+def detect_emotions(video_fname, freq=10):
+    videofile_path = os.path.join(ROOT_DIR, "data", video_fname)
+    print(videofile_path)
+
+    face_detection = FER(mtcnn=True)
+    try:
+        input_video = Video(videofile_path)
+        processed_data = input_video.analyze(
+            face_detection, display=False, frequency=freq
+        )
+        vid_df = input_video.to_pandas(processed_data)
+        vid_df = input_video.get_first_face(vid_df)
+        vid_df = input_video.get_emotions(vid_df)
+        sum_emotions = {
+            "angry": sum(vid_df.angry),
+            "disgust": sum(vid_df.disgust),
+            "fear": sum(vid_df.fear),
+            "happy": sum(vid_df.happy),
+            "sad": sum(vid_df.sad),
+            "surprise": sum(vid_df.surprise),
+            "neutral": sum(vid_df.neutral),
+        }
+        timelines = {
+            "angry": list(vid_df.loc[:, "angry"]),
+            "disgust": list(vid_df.loc[:, "disgust"]),
+            "fear": list(vid_df.loc[:, "fear"]),
+            "happy": list(vid_df.loc[:, "happy"]),
+            "sad": list(vid_df.loc[:, "sad"]),
+            "surprise": list(vid_df.loc[:, "surprise"]),
+            "neutral": list(vid_df.loc[:, "neutral"]),
+        }
+        response = {
+            "total_frames": len(list(vid_df.loc[:, "angry"])),
+            "frame_inference_rate": freq,
+            "emotion_sums": sum_emotions,
+            "timeline": timelines,
+        }
+        return response
+    except OSError as exception:
+        return {"errors": str(exception)}
+
+
+def detect_audio_sentiment(fname):
+    """
+    Detects audio sentiment using AssemblyAI API
+    """
+    print(f"Starting sentiment detection for file: {fname}")
+    
+    headers = {
+        "authorization": os.getenv("AAPI_KEY"),
+        "content-type": "application/json",
+    }
+    print(f"Headers: {headers}")
+    
+    try:
+        res_upload = requests.post(
+            os.getenv("UPLOAD_ENDPOINT"), headers=headers, data=read_audio_file(fname)
+        )
+        print(f"Upload response: {res_upload.status_code}, {res_upload.text}")
+        
+        upload_url = res_upload.json().get("upload_url")
+        print(f"Upload URL: {upload_url}")
+        
+        if not upload_url:
+            print("Error: No upload URL returned")
+            return {"errors": "No upload URL returned"}
+        
+        res_transcript = requests.post(
+            os.getenv("TRANSCRIPT_ENDPOINT"),
+            headers=headers,
+            json={
+                "audio_url": upload_url,
+                "sentiment_analysis": True,
+                "auto_highlights": True,
+                "iab_categories": True,
+            },
+        )
+        print(f"Transcript response: {res_transcript.status_code}, {res_transcript.text}")
+
+        transcript_id = res_transcript.json().get("id")
+        print(f"Transcript ID: {transcript_id}")
+        
+        if not transcript_id:
+            print("Error: No transcript ID returned")
+            return {"errors": "No transcript ID returned"}
+        
+        polling_endpoint = os.getenv("TRANSCRIPT_ENDPOINT") + "/" + transcript_id
+        print(f"Polling endpoint: {polling_endpoint}")
+        
+        status = ""
+        while status != "completed":
+            response_result = requests.get(polling_endpoint, headers=headers)
+            status = response_result.json().get("status")
+            print(f"Polling status: {status}")
+            
+            if status == "error":
+                print("Error reached during polling")
+                return {"errors": "Status error reached"}
+            elif status != "completed":
+                time.sleep(10)
+
+        if status == "completed":
+            sentiment_results = response_result.json().get("sentiment_analysis_results")
+            highlights_results = response_result.json().get("auto_highlights_result")
+            iab_results = response_result.json().get("iab_categories_result")
+            response = {
+                "sentiment_analysis": sentiment_results,
+                "highlights": highlights_results,
+                "iab_results": iab_results,
+            }
+            print(f"Final response: {response}")
+            return response
+
+    except Exception as e:
+        print(f"Exception occurred: {e}")
+        return {"errors": str(e)}
+
+    return {"errors": "Unexpected error"}